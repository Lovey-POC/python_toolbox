import collections

import wx

from garlicsim.general_misc import address_tools
from garlicsim.general_misc.third_party import inspect
from garlicsim_wx.widgets.general_misc.cute_dialog import CuteDialog
from garlicsim_wx.widgets.general_misc.error_dialog import ErrorDialog

import garlicsim
import garlicsim_wx

from .static_function_text import StaticFunctionText
from .step_function_input import StepFunctionInput
from .argument_list import ArgumentList
from .already_exists_dialog import AlreadyExistsDialog
from .step_functions_to_argument_dicts import StepFunctionsToArgumentDicts


class StepProfileDialog(CuteDialog):
    # tododoc: this class will be responsible for checking if the new step
    # profile is already present in the step_profiles set.
    
    def __init__(self, step_profiles_controls, step_profile=None):
        
        self.step_profiles_controls = step_profiles_controls
        
        self.gui_project = step_profiles_controls.gui_project
        assert isinstance(self.gui_project, garlicsim_wx.GuiProject)
        
        self.frame = step_profiles_controls.frame
        
        self.simpack = self.gui_project.simpack
        
        self.simpack_grokker = simpack_grokker = \
            self.gui_project.simpack_grokker
        
        
        CuteDialog.__init__(self, step_profiles_controls.frame,
                            title='Create a new step profile')
        
        self.original_step_profile = original_step_profile = step_profile
        
        del step_profile        
        
        
        self.hue = self.gui_project.step_profiles_to_hues.default_factory()
        
        self.step_functions_to_argument_dicts = \
            StepFunctionsToArgumentDicts()
        
        self.step_functions_to_star_args = \
            collections.defaultdict(lambda: [])
        
        self.step_functions_to_star_kwargs = \
            collections.defaultdict(lambda: {})

        
        if original_step_profile:
            original_step_function = original_step_profile.step_function
            initial_step_function_address = self.step_function_to_address(
                original_step_function
            )

            original_argument_dict = collections.defaultdict(
                lambda: '',
                original_step_profile.getcallargs_result
            )

            self.step_functions_to_argument_dicts[original_step_function] = \
                original_argument_dict
            

            original_arg_spec = inspect.getargspec(original_step_function)
            
            
            if original_arg_spec.varargs:
                star_args_value = original_step_profile.getcallargs_result[
                    original_arg_spec.varargs
                ]
                
                self.step_functions_to_star_args[original_step_function] = \
                    star_args_value
            
            
            if original_arg_spec.keywords:
                star_kwargs_value = original_step_profile.getcallargs_result[
                    original_arg_spec.keywords
                ]
                
                self.step_functions_to_star_kwargs[original_step_function] = \
                    star_kwargs_value
                
            
            
            
        else:
            if len(simpack_grokker.all_step_functions) >= 2:
                initial_step_function_address = ''
            else: # len(simpack_grokker.all_step_functions) == 1
                initial_step_function_address = self.step_function_to_address(
                    simpack_grokker.default_step_function
                )
        
            
        #######################################################################
        # Setting up widgets and sizers:
        
        self.main_v_sizer = wx.BoxSizer(wx.VERTICAL)
        
        
        self.static_function_text = StaticFunctionText(self)
        
        self.main_v_sizer.Add(
            self.static_function_text,
            0,
            wx.ALIGN_CENTER_HORIZONTAL | wx.EXPAND | wx.ALL,
            border=10
        )

        
        self.h_sizer = wx.BoxSizer(wx.HORIZONTAL)
        
        self.main_v_sizer.Add(
            self.h_sizer,
            0,
            wx.ALIGN_CENTER_HORIZONTAL | wx.EXPAND | wx.ALL,            
            border=10
        )
        

        self.hue_control = \
            garlicsim_wx.widgets.general_misc.hue_control.HueControl(
                self,
                lambda: getattr(self, 'hue'),
                lambda hue: setattr(self, 'hue', hue),
                emitter=None,
                lightness=0.8,
                saturation=1,
                dialog_title='Select hue for new step profile',
                size=(25, 20)
            )
        
        self.h_sizer.Add(
            self.hue_control,
            0,
<<<<<<< HEAD
            wx.ALIGN_TOP | wx.RIGHT,
            border=2
=======
            wx.ALIGN_TOP | wx.TOP,
            border=(5 if wx.Platform=='__WXMAC__' else 0)
>>>>>>> 58327704
        )
        
        
        self.h_sizer.AddSpacer(5)
        
        
        self.step_function_input = StepFunctionInput(
            self,
            value=initial_step_function_address
        )
        
        self.h_sizer.Add(
            self.step_function_input,
            0,
            wx.ALIGN_TOP,
            #border=5
        )
        
        
        self.argument_list = ArgumentList(
            self,
            original_step_function if original_step_profile else None
        )
        
        self.h_sizer.Add(
            self.argument_list,
            1,
            wx.ALIGN_TOP | wx.TOP,
            border=(5 if wx.Platform=='__WXMAC__' else 0)
        )
        
        
        self.dialog_button_sizer = wx.StdDialogButtonSizer()
        
        self.main_v_sizer.Add(
            self.dialog_button_sizer,
            0,
            wx.ALIGN_CENTER | wx.ALL,
            border=10
        )
        
        self.ok_button = wx.Button(self, wx.ID_OK, 'Create step profile')
        self.dialog_button_sizer.AddButton(self.ok_button)
        self.ok_button.SetDefault()
        self.dialog_button_sizer.SetAffirmativeButton(self.ok_button)
        self.Bind(wx.EVT_BUTTON, self.on_ok, source=self.ok_button)
        
        self.cancel_button = wx.Button(self, wx.ID_CANCEL, 'Cancel')
        self.dialog_button_sizer.AddButton(self.cancel_button)
        self.Bind(wx.EVT_BUTTON, self.on_cancel, source=self.cancel_button)
        self.dialog_button_sizer.Realize()
    
        
        self.SetSizer(self.main_v_sizer)
        self.main_v_sizer.Fit(self)
        
        # Finished setting up sizers and widgets.
        #######################################################################
    
        
    def set_step_function(self, step_function):
        self.step_function = step_function
        self.static_function_text.set_step_function(step_function)
        # tododoc update the argument list
        
        
    def step_function_to_address(self, step_function):
        return address_tools.get_address(
            step_function,
            root=self.simpack,
            shorten=True
        )
        
    
    def address_to_object(self, address):
        return address_tools.get_object_by_address(
            address,
            root=self.simpack
        )

    
    def on_ok(self, event):
        try:
            self.step_function_input.parse_text_and_set()
        except Exception as exception:
            error_dialog = ErrorDialog(self, exception.message)
            error_dialog.ShowModal()
            self.SetFocus(self.step_function_input)
            return
        # tododoc: add args:
        step_profile = garlicsim.misc.StepProfile(self.step_function)
        if step_profile in self.gui_project.step_profiles:
            dialog = AlreadyExistsDialog(self, step_profile)
            result = dialog.ShowModal() 
            if result == wx.ID_OK:
                self.EndModal(wx.ID_CANCEL)
                return
            else:
                assert result == wx.ID_CANCEL
                return
        else: # step_profile not in self.gui_project.step_profiles
            self.step_profile = step_profile
                
        self.EndModal(wx.ID_OK)
    
    
    def on_cancel(self, event):
        # ...
        self.EndModal(wx.ID_CANCEL)
        
                         
        <|MERGE_RESOLUTION|>--- conflicted
+++ resolved
@@ -144,13 +144,8 @@
         self.h_sizer.Add(
             self.hue_control,
             0,
-<<<<<<< HEAD
-            wx.ALIGN_TOP | wx.RIGHT,
-            border=2
-=======
             wx.ALIGN_TOP | wx.TOP,
             border=(5 if wx.Platform=='__WXMAC__' else 0)
->>>>>>> 58327704
         )
         
         

# Copyright 2009-2010 Ram Rachum. No part of this program may be used, copied
# or distributed without explicit written permission from Ram Rachum.

'''
Defines the GuiProject class.

See its documentation for more info.
'''

from __future__ import with_statement

import warnings
import copy
import functools
import Queue
import time

import wx
import wx.lib.scrolledpanel
import wx.py.shell

from garlicsim.general_misc import queue_tools
from garlicsim.general_misc import dict_tools
from general_misc.stringsaver import s2i,i2s
from garlicsim.general_misc.infinity import Infinity
from garlicsim.general_misc import binary_search
from garlicsim_wx.general_misc import thread_timer
from garlicsim_wx.general_misc import wx_tools

import garlicsim
from garlicsim.asynchronous_crunching import crunchers
import garlicsim_wx
from garlicsim_wx.general_misc import emitters
        

class GuiProject(object):
    '''Encapsulates a project for use with a wxPython interface.'''
    
    def __init__(self, simpack, frame, project=None, virgin=True):
        '''
        Construct the gui project.
        
        `simpack` is the simpack (or grokker) to use. `frame` is the frame in
        which this gui project will live. `virgin` should remain True in normal
        usage, it's set to False only when loading a GuiProject from file.
        '''
        # This is broken down into a few parts.
        self.__init_general(simpack, frame, project)
        self.__init_gui()
        if virgin:
            self.__init_virgin()

    
    @staticmethod
    def load_from_vars(frame, picklable_vars):
        '''Take vars that were just unpickled and build a GuiProject from them.'''

        simpack, project = (
            picklable_vars['simpack'],
            picklable_vars['project']
        )
        
        gui_project = GuiProject(simpack, frame, project, virgin=False)
        
        for (key, value) in picklable_vars.iteritems():
            setattr(gui_project, key, value)
        
        return gui_project
    
        
    def __init_general(self, simpack, frame, project=None):
        '''General initialization.'''
        
        self.frame = frame
        '''The frame that this gui project lives in.'''
        
        if isinstance(simpack, garlicsim.misc.SimpackGrokker):
            simpack_grokker = simpack            
            simpack = simpack_grokker.simpack
        else:
            simpack_grokker = garlicsim.misc.SimpackGrokker(simpack)
            
            
        self.simpack = simpack
        '''The simpack used for this gui project.'''
        
        self.simpack_grokker = simpack_grokker
        '''The simpack grokker used for this gui project.'''
        
        self.simpack_wx_grokker = garlicsim_wx.misc.SimpackWxGrokker(simpack)
        '''The simpack_wx used for this gui project.'''
        
        self.project = project or garlicsim.Project(simpack_grokker)
        '''The project encapsulated in this gui project.'''
        

        ### Choosing a Cruncher class: ########################################
        
        if self.project.simpack_grokker.history_dependent is False and \
           self.project.simpack_grokker.settings.FORCE_CRUNCHER is None and \
           'ProcessCruncher' in vars(crunchers):
            
<<<<<<< HEAD
            pass #tododoc self.project.crunching_manager.Cruncher = crunchers.ProcessCruncher
=======
            self.project.crunching_manager.Cruncher = crunchers.ProcessCruncher
>>>>>>> e2d33c5f
        
        #######################################################################
            
        self.path = None
        '''The active path.'''

        self.active_node = None
        '''The node that is currently displayed onscreen.'''

        self.is_playing = False
        '''Says whether the simulation is currently playing.'''
        
        self.infinity_job = None
        '''
        The job of the playing leaf, which should be crunched to infinity.
        '''
        
        self.default_buffer = 100 # Should be a mechanism for setting !tododoc
        '''The default clock buffer to crunch from an active node.'''
        # tododoc: rename to autocrunch?
        
        self._default_buffer_before_cancellation = None

        self.timer_for_playing = thread_timer.ThreadTimer(self.frame)
        '''Contains the wx.Timer object used when playing the simulation.'''
        
        self.frame.Bind(thread_timer.EVT_THREAD_TIMER, self.__play_next,
                        self.timer_for_playing)

        self.defacto_playing_speed = 4
        '''The playing speed that we are actually playing in.'''
        
        self.official_playing_speed = 4
        '''
        The playing speed that we're "officially" playing in.
        
        The defacto playing speed may deviate from this.
        '''
        
        self.standard_playing_speed = 4
        '''The reference playing speed. This speed is considered "normal".'''
        
        self.last_tracked_real_time = None
        '''
        The last tracked time point (real time, not simulation), for playback.
        '''
        
        self.pseudoclock = 0
        '''
        The current pseudoclock.
        
        The pseudoclock is *something like* the clock of the current active
        node. But not exactly. We're letting the pseudoclock slide more smoothly
        from one node to its neighbor, instead of jumping. This is in order to
        make some things smoother in the program. This is also why it's called
        "pseudo".
        '''

        self.__init_emitters()
        self.__init_menu_enablings()
        
        self.emitter_system.top_emitter.emit()
        # Just for good measure, jiggle all the widgets up.
        
        
    def __init_emitters(self):
        '''Create an emitter system and a bunch of emitters.'''
        
        # todo: not clear that `tree_modified_emitter` means that only data
        # changed and not structure.
        
        self.emitter_system = emitters.EmitterSystem()
                
        with self.emitter_system.freeze_cache_rebuilding:
        
            es = self.emitter_system
            
            self.tree_modified_emitter = es.make_emitter(
                name='tree_modified',
            )
            self.tree_modified_on_path_emitter = es.make_emitter(
                outputs=(self.tree_modified_emitter,),
                name='tree_modified_on_path',
            )
    
            self.tree_modified_not_on_path = es.make_emitter(
                outputs=(self.tree_modified_emitter,),
                name='tree_modified_not_on_path',
            )
            
            self.tree_modified_at_unknown_location_emitter = es.make_emitter(
                outputs=(
                    self.tree_modified_on_path_emitter,
                    self.tree_modified_not_on_path,
                ),
                name='tree_modified_at_unknown_location',
            )
            
            self.tree_structure_modified_emitter = es.make_emitter(
                outputs=(self.tree_modified_emitter,),
                name='tree_structure_modified',
            )
            
            self.tree_structure_modified_on_path_emitter = es.make_emitter(
                outputs=(
                    self.tree_modified_on_path_emitter,
                    self.tree_structure_modified_emitter
                ),
                name='tree_structure_modified_on_path',
            )
            self.tree_structure_modified_not_on_path_emitter = es.make_emitter(
                outputs=(
                    self.tree_modified_not_on_path,
                    self.tree_structure_modified_emitter
                ),
                name='tree_structure_modified_not_on_path',
            )
            self.tree_structure_modified_at_unknown_location_emitter = \
                es.make_emitter(
                outputs=(
                    self.tree_structure_modified_on_path_emitter,
                    self.tree_structure_modified_not_on_path_emitter,
                    self.tree_modified_at_unknown_location_emitter
                ),
                name='tree_structure_modified_at_unknown_location',
            )
            
    
            self.pseudoclock_modified_emitter = es.make_emitter(
                name='pseudoclock_modified'
            )
    
            self.active_node_changed_emitter = es.make_emitter(
                name='active_node_changed'
            )
            # todo: should possibly take input from pseudoclock_modified_emitter
            
            self.active_node_modified_emitter = es.make_emitter(
                name='active_node_modified'
            )
            
            self.active_node_changed_or_modified_emitter = es.make_emitter(
                name='active_node_changed_or_modified',
                inputs=(
                    self.active_node_changed_emitter,
                    self.active_node_modified_emitter,
                )
            )
            
            self.path_changed_emitter = es.make_emitter(
                name='path_changed'
            )
            
            self.path_contents_changed_emitter = es.make_emitter(
                inputs=(
                    self.path_changed_emitter,
                    self.tree_modified_on_path_emitter
                ),
                name='path_contents_changed',
            )
            
            self.playing_toggled_emitter = es.make_emitter(
                name='playing_toggled',
            )
            self.playing_started_emitter = es.make_emitter(
                outputs=(self.playing_toggled_emitter,),
                name='playing_started',
            )
            self.playing_stopped_emitter = es.make_emitter(
                outputs=(self.playing_toggled_emitter,),
                name='playing_stopped',
            )
    
            self.official_playing_speed_modified_emitter = es.make_emitter(
                    outputs=(self.update_defacto_playing_speed,),
                    name='official_playing_speed_modified',
                )
            
            self.active_node_finalized_emitter = es.make_emitter(
                inputs=(self.active_node_modified_emitter,),
                outputs=(self.tree_modified_on_path_emitter,), # todo: correct?
                name='active_node_finalized',
            )
            
            #todo: maybe need an emitter for when editing a state?
            
            ###################################################################
            
            self.default_buffer_modified_emitter = es.make_emitter(
                name='default_buffer_modified',
            )
            
            self.all_menus_need_recalculation_emitter = es.make_emitter(
                outputs=(self.frame._recalculate_all_menus,),
                name='all_menus_need_recalculation_emitter'
            )

    
    def __init_menu_enablings(self):
        '''Connect the functions that (en/dis)able menus to the emitters.'''
        for menu in [self.frame.menu_bar.node_menu,
                     self.frame.menu_bar.block_menu]:
            
            self.active_node_changed_or_modified_emitter.add_output(
                menu._recalculate
            )
        
            
    def __init_gui(self):
        '''
        Initialization related to the widgets which make up the gui project.
        '''
        
        self.frame.Bind(wx.EVT_MENU, self.fork_by_editing,
                         id=s2i("Fork by editing"))
        self.frame.Bind(wx.EVT_MENU, self.fork_by_crunching,
                         id=s2i("Fork by crunching"))
        
        
    def __init_virgin(self):
        '''
        Initialization done when gui project is actually created, not loaded.
        '''
        wx.CallAfter(self.make_state_creation_dialog)
        

    def set_path(self, path):
        '''Set the path.'''
        self.path = path
        self.path_changed_emitter.emit()
        
        
    def set_official_playing_speed(self, value):
        '''Set the official playing speed.'''
        self.official_playing_speed = value
        self.official_playing_speed_modified_emitter.emit()

        
    def _set_pseudoclock(self, value):
        '''Set the pseudoclock. Internal use.'''
        if self.pseudoclock != value:
            self.pseudoclock = value
            self.pseudoclock_modified_emitter.emit()

            
    def set_pseudoclock(self, desired_pseudoclock,
                        rounding=binary_search.LOW_OTHERWISE_HIGH):
        '''
        Attempt to set the pseudoclock to a desired value.
        
        If value is outside the range of the current path, you'll get the clock
        of the closest edge node.
        
        The active node will be changed to one which is close to the desired
        pseudoclock. In `rounding` use `binary_search.LOW_OTHERWISE_HIGH` to get
        the node just below, or `binary_search.HIGH_OTHERWISE_LOW` to get the
        node just above.
        
        See documentation for these two options for more details.
        '''
        # todo: check that everything that should use this does use this

        assert rounding in (binary_search.LOW_OTHERWISE_HIGH,
                            binary_search.HIGH_OTHERWISE_LOW)
        
        both_nodes = self.path.get_node_by_clock(desired_pseudoclock,
                                                 rounding=binary_search.BOTH)
        
        binary_search_profile = binary_search.BinarySearchProfile(
            self.path, 
            lambda node: node.state.clock,
            desired_pseudoclock,
            both_nodes
        )
        
        node = binary_search_profile.results[rounding]
        
        if node is None:
            return # todo: Not sure if I should raise something
        
        self._set_active_node(node)
        
        if binary_search_profile.is_surrounded:
            self._set_pseudoclock(desired_pseudoclock)
        else:
            self._set_pseudoclock(node.state.clock)
        
        self.project.ensure_buffer(node, clock_buffer=self.default_buffer)

        
    def set_default_buffer(self, default_buffer):
        self.default_buffer = default_buffer
        self.default_buffer_modified_emitter.emit()
    
        
    def round_pseudoclock_to_active_node(self):
        '''Set the value of the pseudoclock to the clock of the active node.'''
        self._set_pseudoclock(self.active_node.state.clock)

        
    def update_defacto_playing_speed(self):
        '''Update the defacto playing speed to the official playing speed.'''
        # In the future this will check if someone's temporarily tweaking the
        # defacto speed, and let that override.
        self.defacto_playing_speed = self.official_playing_speed
        
    
    def make_state_creation_dialog(self):
        '''Create a dialog for creating a root state.'''
        Dialog = self.simpack_wx_grokker.settings.STATE_CREATION_DIALOG
        dialog = Dialog(self.frame)
        state = dialog.start()
        if state:
            root = self.project.root_this_state(state)
            self.tree_structure_modified_not_on_path_emitter.emit()
            self.set_active_node(root)
        

    def get_active_state(self):
        '''Get the active state, i.e. the state of the active node.'''
        return self.active_node.state if self.active_node is not None else None
                

    
    def _set_active_node(self, node):
        '''Set the active node, displaying it onscreen. Internal use.'''
        if self.active_node is not node:
            self.active_node = node        
            self.active_node_changed_emitter.emit()

        
    
    def set_active_node(self, node, modify_path=True):
        '''
        Set the active node, displaying it onscreen.
        
        This will change the pseudoclock to the clock of the node.
        
        if `modify_path` is True, the method will modify the path to go through
        the node, if it doesn't already.        
        '''
        self.project.ensure_buffer(node, clock_buffer=self.default_buffer)
        
        if self.active_node is node:
            return
        
        was_playing = self.is_playing # todo: consider cancelling this
        if self.is_playing: self.stop_playing()
        
        self._set_active_node(node)

        self._set_pseudoclock(node.state.clock)
        
        if was_playing:
            self.start_playing()
        if modify_path:
            self.__modify_path_to_include_active_node()
            
        if modify_path and was_playing:
            if self.infinity_job:
                self.infinity_job.crunching_profile.clock_target = \
                    self.infinity_job.node.state.clock + self.default_buffer
                self.infinity_job = self.project.ensure_buffer_on_path(node,
                                                                       self.path,
                                                                       Infinity)   
        
        
    def __modify_path_to_include_active_node(self):
        '''Ensure that self.path includes the active node.'''
        if self.path is None:
            self.set_path(self.active_node.make_containing_path())
        else:
            self.path.modify_to_include_node(self.active_node)
            
        self.path_changed_emitter.emit()


    def start_playing(self):
        '''Start playback of the simulation.'''
        if self.is_playing:
            return
        if self.active_node is None:
            return

        self.is_playing = True
        
        
        self.infinity_job = \
            self.project.ensure_buffer_on_path(self.active_node, self.path,
                                                 Infinity)
        
        self.timer_for_playing.Start(1000//25)
        
        assert self.last_tracked_real_time == None
        self.round_pseudoclock_to_active_node()
        self.last_tracked_real_time = time.time()        
        self.playing_started_emitter.emit()
        
        # todo: maybe should start a call of __play_next right here, to save
        # 25ms delay on the first frame?
        


    def stop_playing(self):
        '''Stop playback of the simulation.'''
        
        if self.is_playing is False:
            return

        try:
            self.timer_for_playing.Stop()
        except Exception: # todo: Find out the type
            pass
        
        self.is_playing = False
        
        if self.infinity_job:
            self.infinity_job.crunching_profile.clock_target = \
                self.infinity_job.node.state.clock + self.default_buffer
        
        self.last_tracked_real_time = None
        self.round_pseudoclock_to_active_node()
        self.project.ensure_buffer(self.active_node, self.default_buffer)
        
        self.playing_stopped_emitter.emit()


    def editing_state(self):
        '''
        Get a state suitable for editing.
        
        If the current active node is "still in editing", returns its state. If
        not, forks the tree with the active node as a template and returns the
        newly created state.
        '''
        node = self.active_node
        state = node.state
        if (node.touched is False) or (node.still_in_editing is False):
            new_node = self.fork_by_editing()
            return new_node.state
        else:
            return state

        
    def toggle_playing(self):
        '''Toggle the onscreen playback of the simulation.'''
        return self.stop_playing() if self.is_playing else self.start_playing()
    
        
    def __play_next(self, event=None):
        '''
        Show the next node onscreen.
        
        This method is called repeatedly when playing the simulation.
        '''
        if self.is_playing is False: return

        current_real_time = time.time()
        real_time_elapsed = (current_real_time - self.last_tracked_real_time)
        desired_pseudoclock = \
            self.pseudoclock + \
            (real_time_elapsed * self.defacto_playing_speed)
        

        rounding = binary_search.LOW_OTHERWISE_HIGH \
                 if self.defacto_playing_speed > 0 \
                 else binary_search.HIGH_OTHERWISE_LOW
        
        self.set_pseudoclock(desired_pseudoclock, rounding)

        self.last_tracked_real_time = current_real_time
        

    def fork_by_crunching(self, e=None):
        '''
        Fork the simulation from the active node.
        
        Used for forking the simulation without modifying any states. Creates
        a new node from the active node via natural simulation.
        '''
        #todo: maybe not let to do it from unfinalized touched node?
        
        node = self.active_node
        self.project.begin_crunching(self.active_node,
                                     self.default_buffer or 1)


    def fork_by_editing(self, e=None):
        '''
        Fork the simulation from the active node by editing.
        
        Returns the new node.
        '''
        # todo: event argument is bad, in other places too
        # todo: maybe not restrict it to "from_active_node"?
        new_node = \
            self.project.tree.fork_to_edit(template_node=self.active_node)
        self.tree_structure_modified_on_path_emitter.emit()
        self.set_active_node(new_node)
        return new_node


    def sync_crunchers(self):
        '''
        Take work from the crunchers, and give them new instructions if needed.
        
        (This is a wrapper for Project.sync_crunchers() with some gui-related
        additions.)
        
        Talks with all the crunchers, takes work from them for implementing
        into the tree, retiring crunchers or recruiting new crunchers as
        necessary.

        Returns the total amount of nodes that were added to the tree in the
        process.
        '''
        
        # This method basically has two tasks. The first one is to take work
        # from the crunchers and retire/recruit/redirect them as necessary. This
        # is done by `Project.sync_crunchers`, which we call here, so that's not
        # the tricky part here.
        #
        # The second task is the tricky part. We want to know just how much the
        # tree was modified during this action. And the tricky thing is that
        # `Project.sync_crunchers` won't do that for us, so we're going to have
        # to try to deduce how much the tree modified ourselves, just by looking
        # at the `jobs` list before and after calling `Project.sync_crunchers`.
        #
        # And when I say "to know how much the tree modified", I mean mainly to
        # know if the modification is a structural modification, or just some
        # blocks getting fatter. And the reason we want to know this is so we'll
        # know whether to update various workspace widgets.
        
        jobs = self.project.crunching_manager.jobs
        
        jobs_to_nodes = dict((job, job.node) for job in jobs)

                
        added_nodes = self.project.sync_crunchers()        
        # This is the heavy line here, which actually executes the Project's
        # `sync_crunchers` function.
        
        
        if any(
            (job not in jobs) or \
            (job.node.soft_get_block() is not old_node.soft_get_block())
            for job, old_node in jobs_to_nodes.iteritems()
               ):

            # What does this codition mean?
            # 
            # It means that there is at least one job that either:
            # (a) Was removed from the jobs list, or
            # (b) Changed the soft block it's pointing to.            
            #
            # The thing is, if there was a structural modification in the tree,
            # this condition must be True. Therefore we call this here:
            
            self.tree_structure_modified_at_unknown_location_emitter.emit()
            
            # Even though we are not sure that the tree structure was modified;
            # We have to play it safe. And since this condition doesn't happen
            # most of the time when crunching, we're not wasting too much
            # rendering time by assuming this is a structural modification.
            
            # Note that we didn't check if `added_nodes > 0`: This is because if
            # an `End` was added to the tree, it wouldn't have been counted in
            # `added_nodes`.
            
        elif added_nodes > 0:
            
            # If this condition is True, we know as a fact that there was no
            # structural modification, and we know as a fact that some blocks
            # have gotten fatter.
            
            self.tree_modified_at_unknown_location_emitter.emit()
            
        # todo: It would be hard but nice to know whether the tree changes were
        # on the path. This could save some rendering on SeekBar.
            
        return added_nodes

    
    def finalize_active_node(self):
        '''Finalize the changes made to the active node.'''
        self.active_node.finalize()
        
        self.active_node_finalized_emitter.emit()
        
        self.project.ensure_buffer(self.active_node, self.default_buffer)

        
    def __getstate__(self):
        my_dict = dict(self.__dict__)
        
        del my_dict['frame']
        del my_dict['timer_for_playing']
        del my_dict['simpack_grokker']
        del my_dict['simpack_wx_grokker']

        for (key, value) in my_dict.items():
            
            if isinstance(value, emitters.Emitter) or \
               isinstance(value, emitters.EmitterSystem):
                
                del my_dict[key]
            
        return my_dict

    
    def __setstate__(self, pickled_project):
        raise Exception
    <|MERGE_RESOLUTION|>--- conflicted
+++ resolved
@@ -100,11 +100,7 @@
            self.project.simpack_grokker.settings.FORCE_CRUNCHER is None and \
            'ProcessCruncher' in vars(crunchers):
             
-<<<<<<< HEAD
             pass #tododoc self.project.crunching_manager.Cruncher = crunchers.ProcessCruncher
-=======
-            self.project.crunching_manager.Cruncher = crunchers.ProcessCruncher
->>>>>>> e2d33c5f
         
         #######################################################################
             

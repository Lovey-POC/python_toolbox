--- conflicted
+++ resolved
@@ -464,9 +464,6 @@
             
             
 class BlankContextManager(ContextManager):
-<<<<<<< HEAD
-=======
     '''A context manager that does nothing.'''
->>>>>>> 93c16b2f
     def manage_context(self):
         yield self
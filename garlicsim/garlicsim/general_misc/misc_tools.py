--- conflicted
+++ resolved
@@ -23,148 +23,10 @@
 
     count = int(math.ceil(finish - start)/step)
     return (start + n*step for n in range(count))
-
     
 
-<<<<<<< HEAD
-=======
-
-
-
-def get_object_from_address(address, parent_object=None):
-    if not parent_object:
-        if '.' not in address:
-            try:
-                return eval(address)
-            except NameError:
-                return __import__(address)   
-        else: # '.' in address
-            first_object_address, second_object_address = \
-                address.rsplit('.', 1)
-            first_object = get_object_from_address(first_object_address)
-            second_object = get_object_from_address(second_object_address,
-                                                    parent_object=first_object)
-            return second_object
-    
-    else: # parent_object is not none
-        
-        if '.' not in address:
-            
-            if isinstance(parent_object, types.ModuleType) and \
-               hasattr(parent_object, '__path__'):
-                
-                # It's a package
-                import_tools.import_if_exists(
-                    '.'.join((parent_object.__name__, address))
-                )
-                # Not keeping reference, just importing so we could get later
-                
-            return getattr(parent_object, address)
-        
-        else: # '.' in address
-            first_object_address, second_object_address = \
-                address.rsplit('.', 1)
-            first_object = get_object_from_address(first_object_address, parent_object)
-            second_object = get_object_from_address(second_object_address,
-                                                    parent_object=first_object)
-            return second_object
-    
-
-def get_address_from_object(obj):
-    # todo: look for something like this in the community
-    assert isinstance(
-        obj,
-        (
-            type, types.FunctionType, types.ModuleType, types.MethodType
-        )
-    )
-    
-    if isinstance(obj, types.MethodType):
-        address_candidate = '.'.join((obj.__module__, obj.im_class.__name__,
-                                      obj.__name__))
-        assert get_object_from_address(address_candidate) == obj
-        
-    else:
-        address_candidate = '.'.join((obj.__module__, obj.__name__))
-        assert get_object_from_address(address_candidate) is obj
-    
-    return address_candidate
-        
-
-class LazilyEvaluatedConstantProperty(object):
-    '''
-    A property that is calculated (a) lazily and (b) only once for an object.
-    
-    Usage:
-    
-        class MyObject(object):
-        
-            # ... Regular definitions here
-        
-            def _get_personality(self):
-                print('Calculating personality...')
-                time.sleep(5) # Time consuming process that creates personality
-                return 'Nice person'
-        
-            personality = LazilyEvaluatedConstantProperty(_get_personality)
-    
-    '''
-    def __init__(self, getter, name=None):
-        '''
-        Construct the LEC-property.
-        
-        You may optionally pass in the name the this property has in the class;
-        This will save a bit of processing later.
-        '''
-        self.getter = getter
-        self.our_name = name
-        
-        
-    def __get__(self, obj, our_type=None):
-
-        value = self.getter(obj)
-        
-        if not self.our_name:
-            if not our_type:
-                our_type = type(obj)
-            (self.our_name,) = (key for (key, value) in 
-                                vars(our_type).iteritems()
-                                if value is self)
-        
-        setattr(obj, self.our_name, value)
-        
-        return value
-
-    
->>>>>>> e2d33c5f
 def getted_vars(thing, _getattr=getattr):
     # todo: can make "fallback" option, to use value from original `vars` if get
     # is unsuccessful.
     my_vars = vars(thing)
-<<<<<<< HEAD
-    return dict((name, _getattr(thing, name)) for name in my_vars.iterkeys())
-=======
-    return dict((name, _getattr(thing, name)) for name in my_vars.iterkeys())
-    
-
-        
-if __name__ == '__main__': # todo: move to test suite
-    import random
-    class A(object):
-        def _get_personality(self):
-            print(
-                "Calculating personality for %s. (Should happen only once.)" % self
-            )
-            return random.choice(['Angry', 'Happy', 'Sad', 'Excited'])
-        personality = LazilyEvaluatedConstantProperty(_get_personality)
-    a = A()
-    print(a.personality)
-    print(a.personality)
-    print(a.personality)
-    
-    a2 = A()
-    print(a2.personality)
-    print(a2.personality)
-    print(a2.personality)
-    
->>>>>>> e2d33c5f
+    return dict((name, _getattr(thing, name)) for name in my_vars.iterkeys())
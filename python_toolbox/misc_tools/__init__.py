# Copyright 2009-2013 Ram Rachum.
# This program is distributed under the MIT license.

'''This module defines miscellaneous tools.'''

from .misc_tools import (
    is_subclass, get_mro_depth_of_method, frange, getted_vars,
    _ascii_variable_pattern, is_legal_ascii_variable_name,
    is_magic_variable_name, get_actual_type, is_number, identity_function,
    do_nothing, OwnNameDiscoveringDescriptor, find_clear_place_on_circle,
<<<<<<< HEAD
    general_sum, general_product, is_legal_email_address
=======
    general_sum, general_product, is_type
>>>>>>> 0163ffa8
)
from . import name_mangling<|MERGE_RESOLUTION|>--- conflicted
+++ resolved
@@ -8,10 +8,6 @@
     _ascii_variable_pattern, is_legal_ascii_variable_name,
     is_magic_variable_name, get_actual_type, is_number, identity_function,
     do_nothing, OwnNameDiscoveringDescriptor, find_clear_place_on_circle,
-<<<<<<< HEAD
-    general_sum, general_product, is_legal_email_address
-=======
-    general_sum, general_product, is_type
->>>>>>> 0163ffa8
+    general_sum, general_product, is_legal_email_address, is_type
 )
 from . import name_mangling
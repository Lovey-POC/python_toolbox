--- conflicted
+++ resolved
@@ -6,13 +6,9 @@
 its documentation for more information.
 '''
 
-from garlicsim.general_misc.infinity import Infinity
+from garlicsim.general_misc.backport_cruft.classed_infinity import Infinity
 from state import State
 # Note we are doing `from path import Path` in the bottom of the file.
-<<<<<<< HEAD
-from garlicsim.general_misc.backport_cruft.classed_infinity import Infinity
-=======
->>>>>>> dc885186
 
 
 __all__ = ["Node", "NodeError"]

--- conflicted
+++ resolved
@@ -2,9 +2,10 @@
 # This program is distributed under the LGPL2.1 license.
 
 """
-This module defines several functions that might be useful
-when working with queues.
+This module defines several functions that might be useful when working with
+queues.
 """
+
 from __future__ import with_statement
 
 import Queue
@@ -18,20 +19,6 @@
     """
     result = []
 
-<<<<<<< HEAD
-
-    #queue.put(SecondStopper)
-    
-    try:
-        thing = queue.get(block = False)
-        result.append(thing)
-    except Queue.Empty:
-        pass
-        
-    
-    #result = result[:-1]
-    
-=======
     # START DEBUG CODE
     #initial_size = queue.qsize()
     #print("Queue has %s items initially." % initial_size)
@@ -64,7 +51,6 @@
     #print("Extracted %s items from the queue, queue has %s items left" \
     #% (len(result), current_size))
     #  END  DEBUG CODE
->>>>>>> 2ec85c56
             
     return result
 
